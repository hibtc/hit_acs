--- conflicted
+++ resolved
@@ -295,15 +295,6 @@
                    Int(energy), Int(focus), Int(intensity), Int(gantry_angle))
         return value.value
 
-<<<<<<< HEAD
-    def StartRampDataGeneration(self, name):
-        """Call StartRampDataGeneration(). Not implemented!"""
-        raise NotImplementedError() # TODO
-
-    def GetRampDataValue(self, name):
-        """Call GetRampDataValue(). Not implemented!"""
-        raise NotImplementedError() # TODO
-=======
     def StartRampDataGeneration(self, vaccnum, energy, focus, intensity):
         """
         Call StartRampDataGeneration().
@@ -325,7 +316,6 @@
                    Str(parameter_name), Str(device_name),
                    value)
         return value.value
->>>>>>> 37ff775a
 
     def SetIPC_DVM_ID(self, name):
         """Call SetIPC_DVM_ID(). Not implemented!"""
